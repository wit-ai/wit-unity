﻿/*
 * Copyright (c) Facebook, Inc. and its affiliates.
 *
 * This source code is licensed under the license found in the
 * LICENSE file in the root directory of this source tree.
 */

using System;
using com.facebook.witai.inspectors;
using UnityEditor;
using UnityEngine;

namespace com.facebook.witai.configuration
{
    public class WitWindow : BaseWitWindow
    {
        protected override WindowStyles WindowStyle => WitAuthUtility.IsServerTokenValid()
            ? WindowStyles.Editor
            : WindowStyles.Themed;

        #if !WIT_DISABLE_UI
        [MenuItem("Window/Wit/Wit Configuration")]
        public static void ShowWindow()
        {
            WitWindow window = GetWindow<WitWindow>("Welcome to Wit.ai");
            window.maxSize = new Vector2(450, 686);
        }
        #endif

        protected override string HeaderLink
        {
            get
            {
                if (null != witConfiguration && null != witConfiguration.application &&
                    !string.IsNullOrEmpty(witConfiguration.application.id))
                {
                    return $"https://wit.ai/apps/{witConfiguration.application.id}/settings";
                }

                return null;
            }
        }

        private Texture2D tex;
        private bool manualToken;
        protected Vector2 scroll;
        protected WitConfigurationEditor witEditor;
        protected string serverToken;
        protected bool welcomeSizeSet;

        protected override void OnDrawContent()
        {
            if (!WitAuthUtility.IsServerTokenValid())
            {
                DrawWelcome();
            }
            else
            {
                DrawWit();
            }
        }

        protected virtual void setWitEditor()
        {
            if (witConfiguration)
            {
                witEditor = (WitConfigurationEditor) Editor.CreateEditor(witConfiguration);
                witEditor.drawHeader = false;
                witEditor.Initialize();
            }
        }

        protected override void OnEnable()
        {
            WitAuthUtility.InitEditorTokens();
            setWitEditor();
            RefreshConfigList();
        }

        protected virtual void DrawWit()
        {
            // Recommended max size based on EditorWindow.maxSize doc for resizable window.
            if (welcomeSizeSet)
            {
                welcomeSizeSet = false;
                maxSize = new Vector2(4000, 4000);
            }

            titleContent = new GUIContent("Wit Configuration");

            GUILayout.BeginVertical(EditorStyles.helpBox);
            GUILayout.BeginHorizontal();
            if (null == serverToken)
            {
                serverToken = WitAuthUtility.ServerToken;
            }
            serverToken = EditorGUILayout.PasswordField("Server Access Token", serverToken);
            if (GUILayout.Button(WitStyles.PasteIcon, WitStyles.ImageIcon))
            {
                serverToken = EditorGUIUtility.systemCopyBuffer;
                WitAuthUtility.ServerToken = serverToken;
                RefreshContent();
            }
            if (GUILayout.Button("Relink", GUILayout.Width(75)))
            {
                if (WitAuthUtility.IsServerTokenValid(serverToken))
                {
                    WitConfigurationEditor.UpdateTokenData(serverToken, RefreshContent);
                }

                WitAuthUtility.ServerToken = serverToken;
                RefreshContent();
            }
            GUILayout.EndHorizontal();

            GUILayout.BeginHorizontal();
            var configChanged = DrawWitConfigurationPopup();
            if (GUILayout.Button("Create", GUILayout.Width(75)))
            {
                CreateConfiguration();
            }
            GUILayout.EndHorizontal();

            if (witConfiguration && (configChanged || !witEditor))
            {
                WitConfiguration config = (WitConfiguration) witConfiguration;
                setWitEditor();
            }

            if(witConfiguration && witEditor) witEditor.OnInspectorGUI();

            GUILayout.EndVertical();
        }

        protected virtual void CreateConfiguration()
        {
            var asset = WitConfigurationEditor.CreateWitConfiguration(Repaint);
            if (asset)
            {
<<<<<<< HEAD
                WitConfiguration asset = ScriptableObject.CreateInstance<WitConfiguration>();
                asset.FetchAppConfigFromServerToken(serverToken, Repaint);
                path = path.Substring(Application.dataPath.Length - 6);
                AssetDatabase.CreateAsset(asset, path);
                AssetDatabase.SaveAssets();

=======
>>>>>>> 31bff7e4
                RefreshConfigList();
                witConfigIndex = Array.IndexOf(witConfigs, asset);
                witConfiguration = asset;
                setWitEditor();
            }
        }

        protected virtual void DrawWelcome()
        {
            titleContent = WitStyles.welcomeTitleContent;

            if (!welcomeSizeSet)
            {
                minSize = new Vector2(450, 686);
                maxSize = new Vector2(450, 686);
                welcomeSizeSet = true;
            }

            scroll = GUILayout.BeginScrollView(scroll);

            GUILayout.Label("Build Natural Language Experiences", WitStyles.LabelHeader);
            GUILayout.Label(
                "Enable people to interact with your products using voice and text.",
                WitStyles.LabelHeader2);
            GUILayout.Space(32);


            BeginCenter(296);

            GUILayout.BeginHorizontal();
            GUILayout.Label("Paste your Server Access Token here", WitStyles.Label);
            GUILayout.FlexibleSpace();
            if (GUILayout.Button(WitStyles.PasteIcon, WitStyles.Label))
            {
                serverToken = EditorGUIUtility.systemCopyBuffer;
                WitAuthUtility.ServerToken = serverToken;
                if (WitAuthUtility.IsServerTokenValid())
                {
                    RefreshContent();
                }
            }
            GUILayout.EndHorizontal();
            if (null == serverToken)
            {
                serverToken = WitAuthUtility.ServerToken;
            }
            GUILayout.BeginHorizontal();
            serverToken = EditorGUILayout.PasswordField(serverToken, WitStyles.TextField);
            if (GUILayout.Button("Link", GUILayout.Width(75)))
            {
                WitAuthUtility.ServerToken = serverToken;
                if (WitAuthUtility.IsServerTokenValid())
                {
                    RefreshContent();
                }
            }
            GUILayout.EndHorizontal();
            EndCenter();

            BeginCenter();
            GUILayout.Label("or", WitStyles.Label);
            EndCenter();

            BeginCenter();

            if (GUILayout.Button(WitStyles.ContinueButton, WitStyles.Label, GUILayout.Height(50),
                GUILayout.Width(296)))
            {
                Application.OpenURL("https://wit.ai");
            }

            GUILayout.Label(
                "Please connect with Facebook login to continue using Wit.ai by clicking on the “Continue with Github Login” and following the instructions provided.",
                WitStyles.Label,
                GUILayout.Width(296));
            EndCenter();

            BeginCenter();
            GUILayout.Space(16);

            EndCenter();
            GUILayout.EndScrollView();
        }
    }
}<|MERGE_RESOLUTION|>--- conflicted
+++ resolved
@@ -9,6 +9,7 @@
 using com.facebook.witai.inspectors;
 using UnityEditor;
 using UnityEngine;
+using com.facebook.witai.data;
 
 namespace com.facebook.witai.configuration
 {
@@ -134,18 +135,9 @@
 
         protected virtual void CreateConfiguration()
         {
-            var asset = WitConfigurationEditor.CreateWitConfiguration(Repaint);
+            var asset = WitConfigurationEditor.CreateWitConfiguration(serverToken, Repaint);
             if (asset)
             {
-<<<<<<< HEAD
-                WitConfiguration asset = ScriptableObject.CreateInstance<WitConfiguration>();
-                asset.FetchAppConfigFromServerToken(serverToken, Repaint);
-                path = path.Substring(Application.dataPath.Length - 6);
-                AssetDatabase.CreateAsset(asset, path);
-                AssetDatabase.SaveAssets();
-
-=======
->>>>>>> 31bff7e4
                 RefreshConfigList();
                 witConfigIndex = Array.IndexOf(witConfigs, asset);
                 witConfiguration = asset;
